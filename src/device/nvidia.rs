--- conflicted
+++ resolved
@@ -189,33 +189,12 @@
     fn get_gpu_info_nvml(&self, nvml: &Nvml) -> Vec<GpuInfo> {
         let mut gpu_info = Vec::new();
 
-<<<<<<< HEAD
         // Get CUDA version
         let cuda_version = format!(
             "{}.{}",
             cuda_driver_version_major(nvml.sys_cuda_driver_version().unwrap_or(0)),
             cuda_driver_version_minor(nvml.sys_cuda_driver_version().unwrap_or(0))
         );
-=======
-            gpu_info.push(GpuInfo {
-                uuid,
-                time,
-                name,
-                device_type: "GPU".to_string(),
-                hostname: hostname.clone(),
-                instance: hostname.clone(),
-                utilization,
-                ane_utilization: 0.0,
-                dla_utilization: None,
-                temperature,
-                used_memory,
-                total_memory,
-                frequency,
-                power_consumption,
-                detail,
-            });
-        }
->>>>>>> ef0ffc04
 
         // Get driver version
         let driver_version = nvml
@@ -243,10 +222,109 @@
                         detail.insert("PCIe Width".to_string(), format!("x{pcie_width}"));
                     }
 
+                    // Compute mode
+                    if let Ok(compute_mode) = device.compute_mode() {
+                        detail.insert("compute_mode".to_string(), format!("{compute_mode:?}"));
+                    }
+
+                    // PCIe max information
+                    if let Ok(pcie_gen_max) = device.max_pcie_link_gen() {
+                        detail.insert("pcie_gen_max".to_string(), pcie_gen_max.to_string());
+                    }
+                    if let Ok(pcie_width_max) = device.max_pcie_link_width() {
+                        detail.insert("pcie_width_max".to_string(), pcie_width_max.to_string());
+                    }
+
+                    // Performance state
+                    if let Ok(perf_state) = device.performance_state() {
+                        detail.insert("performance_state".to_string(), format!("{perf_state:?}"));
+                    }
+
+                    // Power limits
+                    if let Ok(power_limit) = device.power_management_limit() {
+                        detail.insert(
+                            "power_limit_current".to_string(),
+                            format!("{:.2}", power_limit as f64 / 1000.0),
+                        );
+                    }
+                    if let Ok(power_limit_default) = device.power_management_limit_default() {
+                        detail.insert(
+                            "power_limit_default".to_string(),
+                            format!("{:.2}", power_limit_default as f64 / 1000.0),
+                        );
+                    }
+                    if let Ok(constraints) = device.power_management_limit_constraints() {
+                        detail.insert(
+                            "power_limit_min".to_string(),
+                            format!("{:.2}", constraints.min_limit as f64 / 1000.0),
+                        );
+                        detail.insert(
+                            "power_limit_max".to_string(),
+                            format!("{:.2}", constraints.max_limit as f64 / 1000.0),
+                        );
+                    }
+
+                    // Max clocks - need to import Clock enum
+                    use nvml_wrapper::enum_wrappers::device::Clock;
+                    if let Ok(max_graphics_clock) = device.max_customer_boost_clock(Clock::Graphics)
+                    {
+                        detail.insert(
+                            "clock_graphics_max".to_string(),
+                            max_graphics_clock.to_string(),
+                        );
+                    }
+                    if let Ok(max_memory_clock) = device.max_customer_boost_clock(Clock::Memory) {
+                        detail.insert("clock_memory_max".to_string(), max_memory_clock.to_string());
+                    }
+
+                    // ECC mode
+                    if let Ok(ecc_enabled) = device.is_ecc_enabled() {
+                        detail.insert(
+                            "ecc_mode_current".to_string(),
+                            if ecc_enabled.currently_enabled {
+                                "Enabled"
+                            } else {
+                                "Disabled"
+                            }
+                            .to_string(),
+                        );
+                        if ecc_enabled.currently_enabled != ecc_enabled.pending_enabled {
+                            detail.insert(
+                                "ecc_mode_pending".to_string(),
+                                if ecc_enabled.pending_enabled {
+                                    "Enabled"
+                                } else {
+                                    "Disabled"
+                                }
+                                .to_string(),
+                            );
+                        }
+                    }
+
+                    // MIG mode
+                    if let Ok(mig_mode) = device.mig_mode() {
+                        detail.insert(
+                            "mig_mode_current".to_string(),
+                            format!("{:?}", mig_mode.current),
+                        );
+                        if mig_mode.current != mig_mode.pending {
+                            detail.insert(
+                                "mig_mode_pending".to_string(),
+                                format!("{:?}", mig_mode.pending),
+                            );
+                        }
+                    }
+
+                    // VBIOS version
+                    if let Ok(vbios) = device.vbios_version() {
+                        detail.insert("vbios_version".to_string(), vbios);
+                    }
+
                     let info = GpuInfo {
                         uuid: device.uuid().unwrap_or_else(|_| format!("GPU-{i}")),
                         time: Local::now().format("%Y-%m-%d %H:%M:%S").to_string(),
                         name: device.name().unwrap_or_else(|_| "Unknown GPU".to_string()),
+                        device_type: "GPU".to_string(),
                         hostname: get_hostname(),
                         instance: get_hostname(),
                         utilization: device
